/*
 * Licensed to the Apache Software Foundation (ASF) under one or more
 * contributor license agreements. See the NOTICE file distributed with
 * this work for additional information regarding copyright ownership.
 * The ASF licenses this file to You under the Apache license, Version 2.0
 * (the "License"); you may not use this file except in compliance with
 * the License. You may obtain a copy of the License at
 *
 *      http://www.apache.org/licenses/LICENSE-2.0
 *
 * Unless required by applicable law or agreed to in writing, software
 * distributed under the License is distributed on an "AS IS" BASIS,
 * WITHOUT WARRANTIES OR CONDITIONS OF ANY KIND, either express or implied.
 * See the license for the specific language governing permissions and
 * limitations under the license.
 */
package org.apache.logging.log4j.message;

import org.apache.logging.log4j.util.PerformanceSensitive;

/**
 * Enables use of <code>{}</code> parameter markers in message strings.
 * <p>
 * Reuses a ThreadLocal {@link ReusableParameterizedMessage} instance for {@link #newMessage(String, Object...)}.
 * </p>
 * <p>
 * This class is immutable.
 * </p>
 */
<<<<<<< HEAD
public final class ReusableParameterizedMessageFactory extends AbstractMessageFactory implements MessageFactory2 {
=======
@PerformanceSensitive("allocation")
public final class ReusableParameterizedMessageFactory extends AbstractMessageFactory {
>>>>>>> 963f9654

    /**
     * Instance of ReusableParameterizedMessageFactory.
     */
    public static final ReusableParameterizedMessageFactory INSTANCE = new ReusableParameterizedMessageFactory();

    private static final long serialVersionUID = -8970940216592525651L;
    private static ThreadLocal<ReusableParameterizedMessage> threadLocalMessage = new ThreadLocal<>();

    /**
     * Constructs a message factory.
     */
    public ReusableParameterizedMessageFactory() {
        super();
    }

    private static ReusableParameterizedMessage get() {
        ReusableParameterizedMessage result = threadLocalMessage.get();
        if (result == null) {
            result = new ReusableParameterizedMessage();
            threadLocalMessage.set(result);
        }
        return result;
    }

    /**
     * Creates {@link ReusableParameterizedMessage} instances.
     *
     * @param message The message pattern.
     * @param params The message parameters.
     * @return The Message.
     *
     * @see MessageFactory#newMessage(String, Object...)
     */
    @Override
    public Message newMessage(final String message, final Object... params) {
        return get().set(message, params);
    }

    @Override
    public Message newMessage(final String message, final Object p0) {
        return get().set(message, p0);
    }

    @Override
    public Message newMessage(final String message, final Object p0, final Object p1) {
        return get().set(message, p0, p1);
    }

    @Override
    public Message newMessage(final String message, final Object p0, final Object p1, final Object p2) {
        return get().set(message, p0, p1, p2);
    }

    @Override
    public Message newMessage(final String message, final Object p0, final Object p1, final Object p2,
            final Object p3) {
        return get().set(message, p0, p1, p2, p3);
    }

    @Override
    public Message newMessage(final String message, final Object p0, final Object p1, final Object p2, final Object p3,
            final Object p4) {
        return get().set(message, p0, p1, p2, p3, p4);
    }

    @Override
    public Message newMessage(final String message, final Object p0, final Object p1, final Object p2, final Object p3,
            final Object p4, final Object p5) {
        return get().set(message, p0, p1, p2, p3, p4, p5);
    }

    @Override
    public Message newMessage(final String message, final Object p0, final Object p1, final Object p2, final Object p3,
            final Object p4, final Object p5, final Object p6) {
        return get().set(message, p0, p1, p2, p3, p4, p5, p6);
    }

    @Override
    public Message newMessage(final String message, final Object p0, final Object p1, final Object p2, final Object p3,
            final Object p4, final Object p5, final Object p6, final Object p7) {
        return get().set(message, p0, p1, p2, p3, p4, p5, p6, p7);
    }

    @Override
    public Message newMessage(final String message, final Object p0, final Object p1, final Object p2, final Object p3,
            final Object p4, final Object p5, final Object p6, final Object p7, final Object p8) {
        return get().set(message, p0, p1, p2, p3, p4, p5, p6, p7, p8);
    }

    @Override
    public Message newMessage(final String message, final Object p0, final Object p1, final Object p2, final Object p3,
            final Object p4, final Object p5, final Object p6, final Object p7, final Object p8, final Object p9) {
        return get().set(message, p0, p1, p2, p3, p4, p5, p6, p7, p8, p9);
    }
}<|MERGE_RESOLUTION|>--- conflicted
+++ resolved
@@ -27,12 +27,8 @@
  * This class is immutable.
  * </p>
  */
-<<<<<<< HEAD
+@PerformanceSensitive("allocation")
 public final class ReusableParameterizedMessageFactory extends AbstractMessageFactory implements MessageFactory2 {
-=======
-@PerformanceSensitive("allocation")
-public final class ReusableParameterizedMessageFactory extends AbstractMessageFactory {
->>>>>>> 963f9654
 
     /**
      * Instance of ReusableParameterizedMessageFactory.
